--- conflicted
+++ resolved
@@ -52,11 +52,7 @@
                     else -> throw IllegalArgumentException("Snapshot version not set")
                 }
 
-<<<<<<< HEAD
-            const val version = "1.1.0-beta01"
-=======
             const val version = "1.0.5"
->>>>>>> b42f13d6
 
             const val runtime = "androidx.compose.runtime:runtime:$version"
             const val foundation = "androidx.compose.foundation:foundation:${version}"
